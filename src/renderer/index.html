<!DOCTYPE html>
<html lang="en">
<head>
    <meta charset="UTF-8">
    <meta name="viewport" content="width=device-width, initial-scale=1.0">
    <title>Hintify</title>
    
    <!-- Material-UI Fonts and Icons -->
    <link rel="stylesheet" href="https://fonts.googleapis.com/css2?family=Roboto:wght@300;400;500;700&display=swap">
    <link rel="stylesheet" href="https://fonts.googleapis.com/icon?family=Material+Icons">
    
    <link rel="stylesheet" href="styles.css">
    <link rel="stylesheet" href="glassy-theme.css">
    <link rel="stylesheet" href="a11y.css">
    <script src="https://unpkg.com/lucide@latest"></script>
    <!-- KaTeX for LaTeX math rendering -->
    <link rel="stylesheet" href="https://cdn.jsdelivr.net/npm/katex@0.16.11/dist/katex.min.css">
    <script defer src="https://cdn.jsdelivr.net/npm/katex@0.16.11/dist/katex.min.js"></script>
    <script defer src="https://cdn.jsdelivr.net/npm/katex@0.16.11/dist/contrib/mhchem.min.js"></script>
    <script defer src="https://cdn.jsdelivr.net/npm/katex@0.16.11/dist/contrib/auto-render.min.js"></script>

</head>
<body class="theme-dark material-ui">
    <div class="main-container">
        <!-- Top bar with logo and controls -->
        <div class="topbar">
            <div class="title-section">
                <img id="app-logo" src="" alt="Hintify" class="app-logo">
                <h1 class="app-title">Hintify</h1>
            </div>

<<<<<<< HEAD
                <div class="action-buttons" role="toolbar" aria-label="Main actions">
=======
            <div class="action-buttons">
                <button id="theme-toggle-btn" class="btn btn-secondary material-btn" title="Change Theme" aria-label="Change Theme">
                    <span class="material-icons">palette</span>
                </button>
>>>>>>> 3bd8d08f
                <button id="capture-btn" class="btn btn-primary material-btn" title="Capture Screenshot" aria-label="Capture Screenshot">
                    <span class="material-icons">screenshot</span>
                    <span class="btn-text">Capture</span>
                </button>
                <button id="settings-btn" class="btn btn-secondary material-btn" title="Settings" aria-label="Settings">
                    <span class="material-icons">settings</span>
                </button>
            </div>
        </div>

        <!-- Update banner -->
        <div id="update-banner" class="update-banner hidden" aria-live="polite">
            <div class="update-info">
                <span class="update-title">A new version is available</span>
                <span id="update-version" class="update-version"></span>
            </div>
            <div class="update-actions">
                <button id="update-now-btn" class="btn btn-primary">Update Now</button>
                <button id="dismiss-update-btn" class="btn btn-secondary">Later</button>
            </div>
            <div id="update-progress" class="update-progress hidden">
                <div class="progress-bar"><div id="update-progress-fill" class="progress-fill" style="width:0%"></div></div>
                <span id="update-progress-text" class="progress-text">Preparing...</span>
            </div>
        </div>


        <!-- Main content area -->
        <div class="content-area" role="main" aria-label="Application main content">
            <div class="text-container">
                <div id="hints-display" class="hints-display">
                    <div class="welcome-message material-welcome">
                        <div class="welcome-icon">
                            <span class="material-icons" style="font-size: 64px; color: #667eea;">school</span>
                        </div>
                        <h2>Welcome to Hintify</h2>
                        <p class="subtitle">Your AI-powered study companion for instant hints and guidance</p>
                        <div class="instructions material-instructions">
                            <h3>
                                <span class="material-icons" style="vertical-align: middle; margin-right: 8px;">rocket_launch</span>
                                Quick Start
                            </h3>
                            <div class="instruction-grid">
                                <div class="instruction-card" style="--card-index: 0;">
                                    <span class="material-icons">photo_camera</span>
                                    <h4>Capture Screenshot</h4>
                                    <p>Click the <strong>Capture</strong> button to take a screenshot</p>
                                </div>
                                <div class="instruction-card" style="--card-index: 1;">
                                    <span class="material-icons">content_paste</span>
                                    <h4>From Clipboard</h4>
                                    <p>Copy an image and press <strong>Cmd/Ctrl+Shift+V</strong></p>
                                </div>
                                <div class="instruction-card" style="--card-index: 2;">
                                    <span class="material-icons">keyboard</span>
                                    <h4>Global Hotkey</h4>
                                    <p><strong>Cmd+Shift+H</strong> (Mac) or <strong>Ctrl+Shift+H</strong> (Windows)</p>
                                </div>
                                <div class="instruction-card" style="--card-index: 3;">
                                    <span class="material-icons">psychology</span>
                                    <h4>AI Analysis</h4>
                                    <p>AI analyzes your questions and provides helpful hints</p>
                                </div>
                            </div>
                            <div class="setup-reminder material-reminder">
                                <span class="material-icons">info</span>
                                <div>
                                    <strong>First time?</strong>
                                    <p>Make sure you've completed the setup process. If you skipped it, go to the app menu and select <strong>"Run Setup Again"</strong>.</p>
                                </div>
                            </div>
                        </div>
                    </div>
                </div>
            </div>
        </div>

        <!-- Status bar -->
        <div class="status-bar">
            <div class="status-section">
                <span id="status-text">Ready</span>
            </div>
                <div class="status-section" style="margin-left:auto; display:flex; align-items:center; gap:8px;">
                <label for="mode-toggle" class="mode-toggle-label" title="Toggle between Standard (OCR) and Advanced (Direct Vision) modes" style="display:flex; align-items:center; gap:8px; cursor:pointer;">
                    <input type="checkbox" id="mode-toggle" style="accent-color: var(--accent, #6ea8fe); cursor:pointer;">
                    <span id="mode-toggle-text">Advanced Mode</span>
                </label>
                <!-- Accessibility controls -->
                <div id="accessibility-controls" style="display:flex; gap:8px; align-items:center; margin-left:8px;">
                    <button id="tts-toggle" class="btn btn-secondary" aria-pressed="false" aria-label="Toggle text to speech">TTS</button>
                    <button id="font-decrease" class="btn btn-secondary" aria-label="Decrease font size">A-</button>
                    <button id="font-increase" class="btn btn-secondary" aria-label="Increase font size">A+</button>
                    <button id="high-contrast" class="btn btn-secondary" aria-pressed="false" aria-label="Toggle high contrast">Contrast</button>
                </div>
            </div>
        </div>
    </div>

    <!-- Loading overlay -->
    <div id="loading-overlay" class="loading-overlay hidden">
        <div class="loading-content">
            <div class="spinner"></div>
            <p id="loading-text">Processing image...</p>
        </div>
    </div>

    <!-- History Modal -->
    <div id="history-modal" class="modal hidden">
        <div class="modal-content">
            <div class="modal-header">
                <h3>Question & Answer History</h3>
                <button id="close-history-modal" class="modal-close">&times;</button>
            </div>
            <div class="modal-body">
                <div id="history-content" class="history-content">
                    <div class="loading-message">Loading history...</div>
                </div>
            </div>
        </div>
    </div>

    <!-- Profile Details Modal -->
    <div id="profile-modal" class="modal hidden">
        <div class="modal-content">
            <div class="modal-header">
                <h3>Profile Details</h3>
                <button id="close-profile-modal" class="modal-close">&times;</button>
            </div>
            <div class="modal-body">
                <div id="profile-content" class="profile-content">
                    <div class="profile-section">
                        <div class="profile-avatar-section">
                            <img id="profile-avatar" src="" alt="Profile" class="profile-avatar">
                            <div class="profile-basic-info">
                                <h4 id="profile-name">User Name</h4>
                                <p id="profile-email">user@example.com</p>
                                <div class="profile-badges">
                                    <span id="email-verified-badge" class="badge verified hidden">✓ Verified</span>
                                    <span id="sync-status-badge" class="badge synced">Synced</span>
                                </div>
                            </div>
                        </div>
                    </div>
                    <div class="profile-section">
                        <h5>Account Information</h5>
                        <div class="profile-details">
                            <div class="detail-item">
                                <span class="detail-label">Provider:</span>
                                <span id="profile-provider" class="detail-value">Unknown</span>
                            </div>
                            <div class="detail-item">
                                <span class="detail-label">Account Created:</span>
                                <span id="profile-created" class="detail-value">Unknown</span>
                            </div>
                            <div class="detail-item">
                                <span class="detail-label">Last Sign In:</span>
                                <span id="profile-last-signin" class="detail-value">Unknown</span>
                            </div>
                            <div class="detail-item">
                                <span class="detail-label">Sync Status:</span>
                                <span id="profile-sync-status" class="detail-value">Active</span>
                            </div>
                        </div>
                    </div>
                </div>
            </div>
        </div>
    </div>

    <!-- Account Settings Modal -->
    <div id="account-settings-modal" class="modal hidden">
        <div class="modal-content">
            <div class="modal-header">
                <h3>Account Settings</h3>
                <button id="close-account-settings-modal" class="modal-close">&times;</button>
            </div>
            <div class="modal-body">
                <div id="account-settings-content" class="account-settings-content">
                    <div class="settings-section">
                        <h5>Data Synchronization</h5>
                        <div class="setting-item">
                            <label class="setting-label" for="auto-sync-toggle">Auto-sync data to Portal:</label>
                            <div class="setting-control">
                                <input type="checkbox" id="auto-sync-toggle" checked>
                                <span class="toggle-slider"></span>
                            </div>
                        </div>
                        <div class="setting-item">
                            <label class="setting-label" for="sync-frequency">Sync frequency:</label>
                            <select id="sync-frequency" class="setting-select">
                                <option value="realtime">Real-time</option>
                                <option value="hourly">Hourly</option>
                                <option value="daily" selected>Daily</option>
                                <option value="weekly">Weekly</option>
                            </select>
                        </div>
                    </div>
                    <div class="settings-section">
                        <h5>Privacy Settings</h5>
                        <div class="setting-item">
                            <label class="setting-label" for="analytics-toggle">Share usage analytics:</label>
                            <div class="setting-control">
                                <input type="checkbox" id="analytics-toggle" checked>
                                <span class="toggle-slider"></span>
                            </div>
                        </div>
                        <div class="setting-item">
                            <label class="setting-label" for="personal-data-toggle">Include personal data in exports:</label>
                            <div class="setting-control">
                                <input type="checkbox" id="personal-data-toggle" checked>
                                <span class="toggle-slider"></span>
                            </div>
                        </div>
                    </div>
                    <div class="settings-section">
                        <h5>Account Actions</h5>
                        <div class="setting-actions">
                            <button id="force-sync-btn" class="btn btn-secondary">
                                <span class="btn-icon">🔄</span>
                                Force Sync Now
                            </button>
                            <button id="clear-local-data-btn" class="btn btn-warning">
                                <span class="btn-icon">🗑️</span>
                                Clear Local Data
                            </button>
                        </div>
                    </div>
                </div>
            </div>
        </div>
    </div>

    <!-- Settings are now handled in a separate window -->
    <!-- Embedded settings modal removed -->

    <script src="renderer.js"></script>
</body>
</html><|MERGE_RESOLUTION|>--- conflicted
+++ resolved
@@ -29,14 +29,12 @@
                 <h1 class="app-title">Hintify</h1>
             </div>
 
-<<<<<<< HEAD
-                <div class="action-buttons" role="toolbar" aria-label="Main actions">
-=======
+
             <div class="action-buttons">
                 <button id="theme-toggle-btn" class="btn btn-secondary material-btn" title="Change Theme" aria-label="Change Theme">
                     <span class="material-icons">palette</span>
                 </button>
->>>>>>> 3bd8d08f
+
                 <button id="capture-btn" class="btn btn-primary material-btn" title="Capture Screenshot" aria-label="Capture Screenshot">
                     <span class="material-icons">screenshot</span>
                     <span class="btn-text">Capture</span>
